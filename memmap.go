// Copyright © 2014 Steve Francia <spf@spf13.com>.
//
// Licensed under the Apache License, Version 2.0 (the "License");
// you may not use this file except in compliance with the License.
// You may obtain a copy of the License at
// http://www.apache.org/licenses/LICENSE-2.0
//
// Unless required by applicable law or agreed to in writing, software
// distributed under the License is distributed on an "AS IS" BASIS,
// WITHOUT WARRANTIES OR CONDITIONS OF ANY KIND, either express or implied.
// See the License for the specific language governing permissions and
// limitations under the License.

package afero

import (
	"errors"
	"fmt"
	"log"
	"os"
	"path/filepath"
	"sort"
	"strings"
	"sync"
	"time"
)

var mux = &sync.Mutex{}

type MemMapFs struct {
	data  map[string]File
	mutex *sync.RWMutex
}

func (m *MemMapFs) lock() {
	mx := m.getMutex()
	mx.Lock()
}
func (m *MemMapFs) unlock()  { m.getMutex().Unlock() }
func (m *MemMapFs) rlock()   { m.getMutex().RLock() }
func (m *MemMapFs) runlock() { m.getMutex().RUnlock() }

func (m *MemMapFs) getData() map[string]File {
	if m.data == nil {
		m.data = make(map[string]File)

		// Root should always exist, right?
		// TODO: what about windows?
		m.getData()["/"] = &InMemoryFile{name: "/", memDir: &MemDirMap{}, dir: true}
	}
	return m.data
}

func (m *MemMapFs) getMutex() *sync.RWMutex {
	mux.Lock()
	if m.mutex == nil {
		m.mutex = &sync.RWMutex{}
	}
	mux.Unlock()
	return m.mutex
}

type MemDirMap map[string]File

func (m MemDirMap) Len() int      { return len(m) }
func (m MemDirMap) Add(f File)    { m[f.Name()] = f }
func (m MemDirMap) Remove(f File) { delete(m, f.Name()) }
func (m MemDirMap) Files() (files []File) {
	for _, f := range m {
		files = append(files, f)
	}
	sort.Sort(filesSorter(files))
	return files
}

type filesSorter []File

// implement sort.Interface for []File
func (s filesSorter) Len() int           { return len(s) }
func (s filesSorter) Swap(i, j int)      { s[i], s[j] = s[j], s[i] }
func (s filesSorter) Less(i, j int) bool { return s[i].Name() < s[j].Name() }

func (m MemDirMap) Names() (names []string) {
	for x := range m {
		names = append(names, x)
	}
	return names
}

func (MemMapFs) Name() string { return "MemMapFS" }

func (m *MemMapFs) Create(name string) (File, error) {
<<<<<<< HEAD
	name = abs(name)
=======
	name = normalizePath(name)
>>>>>>> 708d4bcf
	m.lock()
	file := MemFileCreate(name)
	m.getData()[name] = file
	m.registerWithParent(file)
	m.unlock()
	return file, nil
}

func (m *MemMapFs) unRegisterWithParent(fileName string) {
	f, err := m.lockfreeOpen(fileName)
	if err != nil {
		if os.IsNotExist(err) {
			log.Println("Open err:", err)
		}
		return
	}
	parent := m.findParent(f)
	if parent == nil {
		log.Fatal("parent of ", f.Name(), " is nil")
	}
	pmem := parent.(*InMemoryFile)
	pmem.memDir.Remove(f)
}

func abs(path string) string {
	abs, err := filepath.Abs(path)
	if err != nil {
		log.Println("ABS ERROR", err)
		abs = path
	}
	return filepath.Clean(abs)
}

func absParent(path string) string {
	abs, err := filepath.Abs(path)
	if err != nil {
		abs = path
	}
	return filepath.Dir(filepath.Clean(abs))
}

func (m *MemMapFs) findParent(f File) File {
	pfile, err := m.lockfreeOpen(absParent(f.Name()))
	if err != nil {
		return nil
	}
	//fmt.Println("absParent1:", f.Name(), ":", pfile.Name())
	return pfile
}

func (m *MemMapFs) registerWithParent(f File) {
	if f == nil {
		return
	}
	parent := m.findParent(f)
	if parent == nil {
		pdir := absParent(f.Name())
		//fmt.Println("absParent2:", f.Name(), ":", pdir)
		err := m.lockfreeMkdir(pdir, 0777)
		if err != nil {
<<<<<<< HEAD
			// should never happen
			log.Println("Mkdir error:", pdir, err)
=======
			//log.Println("Mkdir error:", err)
>>>>>>> 708d4bcf
			return
		}
		parent, err = m.lockfreeOpen(pdir)
		if err != nil {
<<<<<<< HEAD
			// should also never happen
			log.Println("Open after Mkdir error:", err)
			return
		}
	}
	if parent.Name() != f.Name() {
		pmem := parent.(*InMemoryFile)
		if pmem.memDir == nil {
			pmem.memDir = &MemDirMap{}
			m.List()
			log.Fatal("memdir is nil parent:", parent.Name(), " file:", f.Name())
		}
		pmem.memDir.Add(f)
	}
=======
			//log.Println("Open after Mkdir error:", err)
			return
		}
	}
	pmem := parent.(*InMemoryFile)

	// TODO(mbertschler): memDir is only nil when it was not made with Mkdir
	// or lockfreeMkdir. In this case the parent is also not a real directory.
	// This currently only happens for the file ".".
	// This is a quick hack to make the library usable with relative paths.
	if pmem.memDir == nil {
		pmem.dir = true
		pmem.memDir = &MemDirMap{}
	}

	pmem.memDir.Add(f)
>>>>>>> 708d4bcf
}

func (m *MemMapFs) lockfreeMkdir(name string, perm os.FileMode) error {
	name = normalizePath(name)
	x, ok := m.getData()[name]
	if ok {
		// Only return ErrFileExists if it's a file, not a directory.
		i, err := x.Stat()
		if !i.IsDir() {
			return ErrFileExists
		}
		if err != nil {
			return err
		}
	} else {
		item := &InMemoryFile{name: name, memDir: &MemDirMap{}, dir: true}
		m.getData()[name] = item
		m.registerWithParent(item)
	}
	return nil
}

func (m *MemMapFs) Mkdir(name string, perm os.FileMode) error {
<<<<<<< HEAD
	name = abs(name)
=======
	name = normalizePath(name)

>>>>>>> 708d4bcf
	m.rlock()
	x, ok := m.getData()[name]
	m.runlock()
	if ok {
		// Only return ErrFileExists if it's a file, not a directory.
		i, err := x.Stat()
		if !i.IsDir() {
			return ErrFileExists
		}
		if err != nil {
			return err
		}
	} else {
		m.lock()
		item := &InMemoryFile{name: name, memDir: &MemDirMap{}, dir: true}
		m.getData()[name] = item
		m.registerWithParent(item)
		m.unlock()
	}
	return nil
}

func (m *MemMapFs) MkdirAll(name string, perm os.FileMode) error {
	name = abs(name)
	return m.Mkdir(name, 0777)
}

// Handle some relative paths
func normalizePath(path string) string {
	path = filepath.Clean(path)

	switch path {
	case ".":
		return "/"
	case "..":
		return "/"
	default:
		return path
	}
}

func (m *MemMapFs) Open(name string) (File, error) {
<<<<<<< HEAD
	name = abs(name)
=======
	name = normalizePath(name)

>>>>>>> 708d4bcf
	m.rlock()
	f, ok := m.getData()[name]
	ff, ok := f.(*InMemoryFile)
	if ok {
		ff.Open()
	}
	m.runlock()

	if ok {
		return f, nil
	} else {
		return nil, ErrFileNotFound
	}
}

func (m *MemMapFs) lockfreeOpen(name string) (File, error) {
	name = normalizePath(name)
	f, ok := m.getData()[name]
	ff, ok := f.(*InMemoryFile)
	if ok {
		ff.Open()
	}
	if ok {
		return f, nil
	} else {
		return nil, ErrFileNotFound
	}
}

func (m *MemMapFs) OpenFile(name string, flag int, perm os.FileMode) (File, error) {
	name = abs(name)
	file, err := m.Open(name)
	if os.IsNotExist(err) && (flag&os.O_CREATE > 0) {
		file, err = m.Create(name)
	}
	if err != nil {
		return nil, err
	}
	if flag&os.O_APPEND > 0 {
		_, err = file.Seek(0, os.SEEK_END)
		if err != nil {
			file.Close()
			return nil, err
		}
	}
	if flag&os.O_TRUNC > 0 && flag&(os.O_RDWR|os.O_WRONLY) > 0 {
		err = file.Truncate(0)
		if err != nil {
			file.Close()
			return nil, err
		}
	}
	return file, nil
}

func (m *MemMapFs) Remove(name string) error {
<<<<<<< HEAD
	name = abs(name)
=======
	name = normalizePath(name)

>>>>>>> 708d4bcf
	m.lock()
	defer m.unlock()

	if _, ok := m.getData()[name]; ok {
		m.unRegisterWithParent(name)
		delete(m.getData(), name)
	} else {
		return &os.PathError{"remove", name, os.ErrNotExist}
	}
	return nil
}

<<<<<<< HEAD
func (m *MemMapFs) RemoveAll(name string) error {
	name = abs(name)
=======
func (m *MemMapFs) RemoveAll(path string) error {
	path = normalizePath(path)
>>>>>>> 708d4bcf
	m.lock()
	m.unRegisterWithParent(name)
	m.unlock()

	m.rlock()
	defer m.runlock()

	for p, _ := range m.getData() {
		if strings.HasPrefix(p, name) {
			m.runlock()
			m.lock()
			delete(m.getData(), p)
			m.unlock()
			m.rlock()
		}
	}
	return nil
}

func (m *MemMapFs) Rename(oldname, newname string) error {
<<<<<<< HEAD
	oldname = abs(oldname)
	newname = abs(newname)
=======
	oldname = normalizePath(oldname)
	newname = normalizePath(newname)

	if oldname == newname {
		return nil
	}

>>>>>>> 708d4bcf
	m.rlock()
	defer m.runlock()
	if _, ok := m.getData()[oldname]; ok {
		if _, ok := m.getData()[newname]; !ok {
			m.runlock()
			m.lock()
			m.unRegisterWithParent(oldname)
			file := m.getData()[oldname].(*InMemoryFile)
			delete(m.getData(), oldname)
			file.name = newname
			m.getData()[newname] = file
			m.registerWithParent(file)
			m.unlock()
			m.rlock()
		} else {
			return ErrDestinationExists
		}
	} else {
		return ErrFileNotFound
	}
	return nil
}

func (m *MemMapFs) Stat(name string) (os.FileInfo, error) {
<<<<<<< HEAD
	name = abs(name)
=======
	name = normalizePath(name)
>>>>>>> 708d4bcf
	f, err := m.Open(name)
	if err != nil {
		return nil, err
	}
	return &InMemoryFileInfo{file: f.(*InMemoryFile)}, nil
}

func (m *MemMapFs) Chmod(name string, mode os.FileMode) error {
<<<<<<< HEAD
	name = abs(name)
=======
	name = normalizePath(name)
>>>>>>> 708d4bcf
	f, ok := m.getData()[name]
	if !ok {
		return &os.PathError{"chmod", name, ErrFileNotFound}
	}

	ff, ok := f.(*InMemoryFile)
	if ok {
		m.lock()
		ff.mode = mode
		m.unlock()
	} else {
		return errors.New("Unable to Chmod Memory File")
	}
	return nil
}

func (m *MemMapFs) Chtimes(name string, atime time.Time, mtime time.Time) error {
<<<<<<< HEAD
	name = abs(name)
=======
	name = normalizePath(name)
>>>>>>> 708d4bcf
	f, ok := m.getData()[name]
	if !ok {
		return &os.PathError{"chtimes", name, ErrFileNotFound}
	}

	ff, ok := f.(*InMemoryFile)
	if ok {
		m.lock()
		ff.modtime = mtime
		m.unlock()
	} else {
		return errors.New("Unable to Chtime Memory File")
	}
	return nil
}

func (m *MemMapFs) List() {
	for _, x := range m.data {
		y, _ := x.Stat()
		fmt.Println(x.Name(), y.Size(), y.IsDir(),
			x.(*InMemoryFile).memDir)
	}
}<|MERGE_RESOLUTION|>--- conflicted
+++ resolved
@@ -90,11 +90,7 @@
 func (MemMapFs) Name() string { return "MemMapFS" }
 
 func (m *MemMapFs) Create(name string) (File, error) {
-<<<<<<< HEAD
-	name = abs(name)
-=======
-	name = normalizePath(name)
->>>>>>> 708d4bcf
+	name = normalizePath(name)
 	m.lock()
 	file := MemFileCreate(name)
 	m.getData()[name] = file
@@ -119,15 +115,6 @@
 	pmem.memDir.Remove(f)
 }
 
-func abs(path string) string {
-	abs, err := filepath.Abs(path)
-	if err != nil {
-		log.Println("ABS ERROR", err)
-		abs = path
-	}
-	return filepath.Clean(abs)
-}
-
 func absParent(path string) string {
 	abs, err := filepath.Abs(path)
 	if err != nil {
@@ -137,7 +124,8 @@
 }
 
 func (m *MemMapFs) findParent(f File) File {
-	pfile, err := m.lockfreeOpen(absParent(f.Name()))
+	name := filepath.Dir(normalizePath(f.Name()))
+	pfile, err := m.lockfreeOpen(name)
 	if err != nil {
 		return nil
 	}
@@ -151,38 +139,17 @@
 	}
 	parent := m.findParent(f)
 	if parent == nil {
-		pdir := absParent(f.Name())
+		pdir := filepath.Dir(normalizePath(f.Name()))
 		//fmt.Println("absParent2:", f.Name(), ":", pdir)
 		err := m.lockfreeMkdir(pdir, 0777)
 		if err != nil {
-<<<<<<< HEAD
 			// should never happen
-			log.Println("Mkdir error:", pdir, err)
-=======
-			//log.Println("Mkdir error:", err)
->>>>>>> 708d4bcf
-			return
+			panic(fmt.Sprintln("lockfreeMkdir error:", pdir, err))
 		}
 		parent, err = m.lockfreeOpen(pdir)
 		if err != nil {
-<<<<<<< HEAD
 			// should also never happen
-			log.Println("Open after Mkdir error:", err)
-			return
-		}
-	}
-	if parent.Name() != f.Name() {
-		pmem := parent.(*InMemoryFile)
-		if pmem.memDir == nil {
-			pmem.memDir = &MemDirMap{}
-			m.List()
-			log.Fatal("memdir is nil parent:", parent.Name(), " file:", f.Name())
-		}
-		pmem.memDir.Add(f)
-	}
-=======
-			//log.Println("Open after Mkdir error:", err)
-			return
+			panic(fmt.Sprintln("lockfreeOpen error:", err))
 		}
 	}
 	pmem := parent.(*InMemoryFile)
@@ -197,7 +164,6 @@
 	}
 
 	pmem.memDir.Add(f)
->>>>>>> 708d4bcf
 }
 
 func (m *MemMapFs) lockfreeMkdir(name string, perm os.FileMode) error {
@@ -221,12 +187,7 @@
 }
 
 func (m *MemMapFs) Mkdir(name string, perm os.FileMode) error {
-<<<<<<< HEAD
-	name = abs(name)
-=======
-	name = normalizePath(name)
-
->>>>>>> 708d4bcf
+	name = normalizePath(name)
 	m.rlock()
 	x, ok := m.getData()[name]
 	m.runlock()
@@ -250,31 +211,35 @@
 }
 
 func (m *MemMapFs) MkdirAll(name string, perm os.FileMode) error {
-	name = abs(name)
+	name = normalizePath(name)
 	return m.Mkdir(name, 0777)
 }
 
 // Handle some relative paths
 func normalizePath(path string) string {
-	path = filepath.Clean(path)
-
-	switch path {
-	case ".":
-		return "/"
-	case "..":
-		return "/"
-	default:
-		return path
-	}
+	// 	path = filepath.Clean(path)
+
+	// 	switch path {
+	// 	case ".":
+	// 		return "/"
+	// 	case "..":
+	// 		return "/"
+	// 	default:
+	// 		return path
+	// 	}
+	// }
+
+	// func abs(path string) string {
+	abs, err := filepath.Abs(path)
+	if err != nil {
+		log.Println("ABS ERROR", err)
+		abs = path
+	}
+	return filepath.Clean(abs)
 }
 
 func (m *MemMapFs) Open(name string) (File, error) {
-<<<<<<< HEAD
-	name = abs(name)
-=======
-	name = normalizePath(name)
-
->>>>>>> 708d4bcf
+	name = normalizePath(name)
 	m.rlock()
 	f, ok := m.getData()[name]
 	ff, ok := f.(*InMemoryFile)
@@ -305,7 +270,7 @@
 }
 
 func (m *MemMapFs) OpenFile(name string, flag int, perm os.FileMode) (File, error) {
-	name = abs(name)
+	name = normalizePath(name)
 	file, err := m.Open(name)
 	if os.IsNotExist(err) && (flag&os.O_CREATE > 0) {
 		file, err = m.Create(name)
@@ -331,12 +296,7 @@
 }
 
 func (m *MemMapFs) Remove(name string) error {
-<<<<<<< HEAD
-	name = abs(name)
-=======
-	name = normalizePath(name)
-
->>>>>>> 708d4bcf
+	name = normalizePath(name)
 	m.lock()
 	defer m.unlock()
 
@@ -349,13 +309,8 @@
 	return nil
 }
 
-<<<<<<< HEAD
 func (m *MemMapFs) RemoveAll(name string) error {
-	name = abs(name)
-=======
-func (m *MemMapFs) RemoveAll(path string) error {
-	path = normalizePath(path)
->>>>>>> 708d4bcf
+	name = normalizePath(name)
 	m.lock()
 	m.unRegisterWithParent(name)
 	m.unlock()
@@ -376,10 +331,6 @@
 }
 
 func (m *MemMapFs) Rename(oldname, newname string) error {
-<<<<<<< HEAD
-	oldname = abs(oldname)
-	newname = abs(newname)
-=======
 	oldname = normalizePath(oldname)
 	newname = normalizePath(newname)
 
@@ -387,7 +338,6 @@
 		return nil
 	}
 
->>>>>>> 708d4bcf
 	m.rlock()
 	defer m.runlock()
 	if _, ok := m.getData()[oldname]; ok {
@@ -412,11 +362,7 @@
 }
 
 func (m *MemMapFs) Stat(name string) (os.FileInfo, error) {
-<<<<<<< HEAD
-	name = abs(name)
-=======
-	name = normalizePath(name)
->>>>>>> 708d4bcf
+	name = normalizePath(name)
 	f, err := m.Open(name)
 	if err != nil {
 		return nil, err
@@ -425,11 +371,7 @@
 }
 
 func (m *MemMapFs) Chmod(name string, mode os.FileMode) error {
-<<<<<<< HEAD
-	name = abs(name)
-=======
-	name = normalizePath(name)
->>>>>>> 708d4bcf
+	name = normalizePath(name)
 	f, ok := m.getData()[name]
 	if !ok {
 		return &os.PathError{"chmod", name, ErrFileNotFound}
@@ -447,11 +389,7 @@
 }
 
 func (m *MemMapFs) Chtimes(name string, atime time.Time, mtime time.Time) error {
-<<<<<<< HEAD
-	name = abs(name)
-=======
-	name = normalizePath(name)
->>>>>>> 708d4bcf
+	name = normalizePath(name)
 	f, ok := m.getData()[name]
 	if !ok {
 		return &os.PathError{"chtimes", name, ErrFileNotFound}
@@ -471,7 +409,10 @@
 func (m *MemMapFs) List() {
 	for _, x := range m.data {
 		y, _ := x.Stat()
-		fmt.Println(x.Name(), y.Size(), y.IsDir(),
-			x.(*InMemoryFile).memDir)
+		text := fmt.Sprint(y.Size())
+		if y.IsDir() {
+			text = "[dir]"
+		}
+		fmt.Println(x.Name(), text)
 	}
 }